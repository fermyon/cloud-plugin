--- conflicted
+++ resolved
@@ -15,13 +15,9 @@
 #[derive(Parser, Debug)]
 #[clap(about = "Manage Fermyon Cloud SQLite databases")]
 pub enum SqliteCommand {
-<<<<<<< HEAD
-    /// Create a SQLite database
+    /// Create a NoOps SQL database
     Create(CreateCommand),
-    /// Delete a SQLite database
-=======
     /// Delete a NoOps SQL database
->>>>>>> 622dbf05
     Delete(DeleteCommand),
     /// Execute SQLite statements against a NoOps SQL database
     Execute(ExecuteCommand),
@@ -100,90 +96,49 @@
 impl SqliteCommand {
     pub async fn run(self) -> Result<()> {
         match self {
-<<<<<<< HEAD
-            Self::Create(cmd) => {
-                let client = create_cloud_client(cmd.common.deployment_env_id.as_deref()).await?;
-                let list = CloudClient::get_databases(&client)
-                    .await
-                    .context("Problem fetching databases")?;
-                if list.iter().any(|d| d.name == cmd.name) {
-                    anyhow::bail!("Database {} already exists", cmd.name)
-                }
-                CloudClient::create_database(&client, cmd.name.clone(), None)
-                    .await
-                    .with_context(|| format!("Problem creating database {}", cmd.name))?;
-                println!("Database \"{}\" created", cmd.name);
-            }
-            Self::Delete(cmd) => {
-                let client = create_cloud_client(cmd.common.deployment_env_id.as_deref()).await?;
-                let list = CloudClient::get_databases(&client)
-                    .await
-                    .context("Problem fetching databases")?;
-                let found = list.iter().find(|d| d.name == cmd.name);
-                match found {
-                    None => anyhow::bail!("No database found with name \"{}\"", cmd.name),
-                    Some(db) => {
-                        // TODO: Fail if apps exist that are currently using a database
-                        if cmd.yes || prompt_delete_database(&cmd.name, &db.links)? {
-                            CloudClient::delete_database(&client, cmd.name.clone())
-                                .await
-                                .with_context(|| {
-                                    format!("Problem deleting database {}", cmd.name)
-                                })?;
-                            println!("Database \"{}\" deleted", cmd.name);
-                        }
-                    }
-                }
-            }
-            Self::Execute(cmd) => {
-                let client = create_cloud_client(cmd.common.deployment_env_id.as_deref()).await?;
-                let list = CloudClient::get_databases(&client)
-                    .await
-                    .context("Problem fetching databases")?;
-                if !list.iter().any(|d| d.name == cmd.name) {
-                    anyhow::bail!("No database found with name \"{}\"", cmd.name);
-                }
-                let statement = if let Some(path) = cmd.statement.strip_prefix('@') {
-                    std::fs::read_to_string(path)
-                        .with_context(|| format!("could not read sql file at '{path}'"))?
-                } else {
-                    cmd.statement
-                };
-                CloudClient::execute_sql(&client, cmd.name, statement)
-                    .await
-                    .context("Problem executing SQL")?;
-            }
-            Self::List(cmd) => {
-                let client = create_cloud_client(cmd.common.deployment_env_id.as_deref()).await?;
-                let list = CloudClient::get_databases(&client)
-                    .await
-                    .context("Problem listing databases")?;
-                print_databases(list, cmd.app, cmd.database);
-            }
-=======
+            Self::Create(cmd) => cmd.run().await,
             Self::Delete(cmd) => cmd.run().await,
             Self::Execute(cmd) => cmd.run().await,
             Self::List(cmd) => cmd.run().await,
->>>>>>> 622dbf05
-        }
+        }
+    }
+}
+
+impl CreateCommand {
+    pub async fn run(self) -> Result<()> {
+        let client = create_cloud_client(self.common.deployment_env_id.as_deref()).await?;
+        let list = CloudClient::get_databases(&client)
+            .await
+            .context("Problem fetching databases")?;
+        if list.iter().any(|d| d.name == self.name) {
+            anyhow::bail!("Database {} already exists", self.name)
+        }
+        CloudClient::create_database(&client, self.name.clone(), None)
+            .await
+            .with_context(|| format!("Problem creating database {}", self.name))?;
+        println!("Database \"{}\" created", self.name);
+        Ok(())
     }
 }
 
 impl DeleteCommand {
     pub async fn run(self) -> Result<()> {
         let client = create_cloud_client(self.common.deployment_env_id.as_deref()).await?;
-        let list = CloudClient::get_databases(&client, None)
+        let list = CloudClient::get_databases(&client)
             .await
             .context("Problem fetching databases")?;
-        if !list.iter().any(|d| d.name == self.name) {
-            anyhow::bail!("No database found with name \"{}\"", self.name);
-        }
-        // TODO: Fail if apps exist that are currently using a database
-        if self.yes || prompt_delete_database(&self.name)? {
-            CloudClient::delete_database(&client, self.name.clone())
-                .await
-                .with_context(|| format!("Problem deleting database {}", self.name))?;
-            println!("Database \"{}\" deleted", self.name);
+        let found = list.iter().find(|d| d.name == self.name);
+        match found {
+            None => anyhow::bail!("No database found with name \"{}\"", self.name),
+            Some(db) => {
+                // TODO: Fail if apps exist that are currently using a database
+                if self.yes || prompt_delete_database(&self.name, &db.links)? {
+                    CloudClient::delete_database(&client, self.name.clone())
+                        .await
+                        .with_context(|| format!("Problem deleting database {}", self.name))?;
+                    println!("Database \"{}\" deleted", self.name);
+                }
+            }
         }
         Ok(())
     }
@@ -192,7 +147,7 @@
 impl ExecuteCommand {
     pub async fn run(self) -> Result<()> {
         let client = create_cloud_client(self.common.deployment_env_id.as_deref()).await?;
-        let list = CloudClient::get_databases(&client, None)
+        let list = CloudClient::get_databases(&client)
             .await
             .context("Problem fetching databases")?;
         if !list.iter().any(|d| d.name == self.name) {
@@ -214,10 +169,10 @@
 impl ListCommand {
     pub async fn run(self) -> Result<()> {
         let client = create_cloud_client(self.common.deployment_env_id.as_deref()).await?;
-        let list = CloudClient::get_databases(&client, None)
+        let list = CloudClient::get_databases(&client)
             .await
             .context("Problem listing databases")?;
-        print_databases(list);
+        print_databases(list, self.app, self.database);
         Ok(())
     }
 }
