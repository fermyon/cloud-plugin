--- conflicted
+++ resolved
@@ -24,18 +24,12 @@
 use url::Url;
 use uuid::Uuid;
 
-<<<<<<< HEAD
-use crate::commands::{
-    get_app_id_cloud,
-    variables::{get_variables, set_variables},
-=======
 use crate::{
     commands::{
         get_app_id_cloud,
         variables::{get_variables, set_variables, Variable},
     },
     spin,
->>>>>>> 848fe340
 };
 
 use crate::{
