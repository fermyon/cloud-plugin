#![allow(unused)]

use anyhow::{anyhow, bail, ensure, Context, Result};
use chrono::{DateTime, Utc};
use clap::Parser;
use cloud::client::{Client as CloudClient, ConnectionConfig};
use cloud::mocks::{self, AppLabel, Database as MockDatabase, DatabaseLink};
use cloud_openapi::models::ChannelRevisionSelectionStrategy as CloudChannelRevisionSelectionStrategy;
use oci_distribution::{token_cache, Reference, RegistryOperation};
use rand::Rng;
use semver::BuildMetadata;
use sha2::{Digest, Sha256};
use spin_common::{arg_parser::parse_kv, sloth};
use spin_http::{app_info::AppInfo, routes::RoutePattern};
use spin_loader::local::{
    assets,
    config::{self, RawAppManifest},
    parent_dir,
};
use spin_manifest::{ApplicationTrigger, HttpTriggerConfiguration, TriggerConfig};
use tokio::fs;
use tracing::instrument;

use std::{
    collections::HashSet,
    env,
    fs::File,
    io::{self, copy, Write},
    path::PathBuf,
};
use url::Url;
use uuid::Uuid;

use crate::commands::{
    get_app_id_cloud,
    variables::{get_variables, set_variables, Variable},
};

use crate::{
    commands::login::{LoginCommand, LoginConnection},
    opts::*,
    parse_buildinfo,
};

const SPIN_DEPLOY_CHANNEL_NAME: &str = "spin-deploy";
const SPIN_DEFAULT_KV_STORE: &str = "default";
const SPIN_DEFAULT_DATABASE: &str = "default";

/// Package and upload an application to the Fermyon Cloud.
#[derive(Parser, Debug)]
#[clap(about = "Package and upload an application to the Fermyon Cloud")]
pub struct DeployCommand {
    /// The application to deploy. This may be a manifest (spin.toml) file, or a
    /// directory containing a spin.toml file.
    /// If omitted, it defaults to "spin.toml".
    #[clap(
        name = APP_MANIFEST_FILE_OPT,
        short = 'f',
        long = "from",
        alias = "file",
        default_value = DEFAULT_MANIFEST_FILE
    )]
    pub app_source: PathBuf,

    /// Disable attaching buildinfo
    #[clap(
        long = "no-buildinfo",
        conflicts_with = BUILDINFO_OPT,
        env = "SPIN_DEPLOY_NO_BUILDINFO"
    )]
    pub no_buildinfo: bool,

    /// Build metadata to append to the oci tag
    #[clap(
        name = BUILDINFO_OPT,
        long = "buildinfo",
        parse(try_from_str = parse_buildinfo),
    )]
    pub buildinfo: Option<BuildMetadata>,

    /// How long in seconds to wait for a deployed HTTP application to become
    /// ready. The default is 60 seconds. Set it to 0 to skip waiting
    /// for readiness.
    #[clap(long = "readiness-timeout", default_value = "60")]
    pub readiness_timeout_secs: u16,

    /// Deploy to the Fermyon instance saved under the specified name.
    /// If omitted, Spin deploys to the default unnamed instance.
    #[clap(
        name = "environment-name",
        long = "environment-name",
        env = DEPLOYMENT_ENV_NAME_ENV
    )]
    pub deployment_env_id: Option<String>,

    /// Set a key/value pair (key=value) in the deployed application's
    /// default store. Any existing value will be overwritten.
    /// Can be used multiple times.
    #[clap(long = "key-value", parse(try_from_str = parse_kv))]
    pub key_values: Vec<(String, String)>,

    /// Set a variable (variable=value) in the deployed application.
    /// Any existing value will be overwritten.
    /// Can be used multiple times.
    #[clap(long = "variable", parse(try_from_str = parse_kv))]
    pub variables: Vec<(String, String)>,
}

impl DeployCommand {
    pub async fn run(self) -> Result<()> {
        let login_connection = login_connection(self.deployment_env_id.as_deref()).await?;

        const DEVELOPER_CLOUD_FAQ: &str = "https://developer.fermyon.com/cloud/faq";

        self.deploy_cloud(login_connection)
            .await
            .map_err(|e| anyhow!("{:?}\n\nLearn more at {}", e, DEVELOPER_CLOUD_FAQ))
    }

    fn app(&self) -> anyhow::Result<PathBuf> {
        spin_common::paths::resolve_manifest_file_path(&self.app_source)
    }

    async fn deploy_cloud(self, login_connection: LoginConnection) -> Result<()> {
        let connection_config = ConnectionConfig {
            url: login_connection.url.to_string(),
            insecure: login_connection.danger_accept_invalid_certs,
            token: login_connection.token.clone(),
        };

        let client = CloudClient::new(connection_config.clone());

        let cfg_any = spin_loader::local::raw_manifest_from_file(&self.app()?).await?;
        let cfg = cfg_any.into_v1();

        validate_cloud_app(&cfg)?;
        self.validate_deployment_environment(&cfg, &client).await?;

        match cfg.info.trigger {
            ApplicationTrigger::Http(_) => {}
            ApplicationTrigger::Redis(_) => bail!("Redis triggers are not supported"),
            ApplicationTrigger::External(_) => bail!("External triggers are not supported"),
        }

        let buildinfo = if !self.no_buildinfo {
            match &self.buildinfo {
                Some(i) => Some(i.clone()),
                None => Some(random_buildinfo()),
            }
        } else {
            None
        };

        let app_file = spin_common::paths::resolve_manifest_file_path(&self.app_source)?;
        let dir = tempfile::tempdir()?;
        let application = spin_loader::local::from_file(&app_file, Some(dir.path())).await?;

        // TODO: can remove once spin_oci inlines small files by default
        std::env::set_var("SPIN_OCI_SKIP_INLINED_FILES", "true");

        let digest = self
            .push_oci(
                application.clone(),
                buildinfo.clone(),
                connection_config.clone(),
            )
            .await?;
<<<<<<< HEAD
        let app_name = bindle_id.name().to_string();
=======

        let name = sanitize_app_name(&application.info.name);
        let storage_id = format!("oci://{}", name);
        let version = sanitize_app_version(
            &(application.info.version
                + "-"
                + &buildinfo.clone().context("Cannot parse build info")?),
        );
>>>>>>> 622dbf05

        println!("Deploying...");

        // Create or update app
<<<<<<< HEAD
        // TODO: this process involves many calls to Cloud. Should be able to update the channel
        // via only `add_revision` if bindle naming schema is updated so bindles can be deterministically ordered by Cloud.
        let channel_id = match get_app_id_cloud(&client, &app_name).await? {
            Some(app_id) => {
                for label in sqlite_labels_used(&cfg) {
                    let app_label = AppLabel {
                        app_id,
                        label,
                        app_name: app_name.clone(),
                    };
                    if let ExistingAppDatabaseSelection::NotYetLinked(selection) =
                        get_database_selection_for_existing_app(&app_name, &client, &app_label)
                            .await?
                    {
                        match selection {
                            // User canceled terminal interaction
                            DatabaseSelection::Cancelled => return Ok(()),
                            DatabaseSelection::New(db) => {
                                client.create_database(db, Some(app_label)).await?;
                            }
                            DatabaseSelection::Existing(db) => {
                                let link = DatabaseLink::new(app_label, db);
                                CloudClient::create_link(&client, &link)
                                    .await
                                    .with_context(|| {
                                        format!(
                                            r#"Could not link database "{}" to app "{}""#,
                                            link.database, link.app_label.app_name,
                                        )
                                    })?;
                            }
                        }
                    }
                }
                CloudClient::add_revision(
                    &client,
                    app_name.clone(),
                    bindle_id.version_string().clone(),
                )
                .await?;
=======
        let channel_id = match get_app_id_cloud(&client, &name).await {
            Ok(app_id) => {
                if uses_default_db(&cfg) {
                    create_default_database_if_does_not_exist(&name, app_id, &client).await?;
                }
                CloudClient::add_revision(&client, storage_id.clone(), version.clone()).await?;
>>>>>>> 622dbf05
                let existing_channel_id = self
                    .get_channel_id_cloud(&client, SPIN_DEPLOY_CHANNEL_NAME.to_string(), app_id)
                    .await?;
                let active_revision_id = self
                    .get_revision_id_cloud(&client, version.clone(), app_id)
                    .await?;
                CloudClient::patch_channel(
                    &client,
                    existing_channel_id,
                    None,
                    Some(CloudChannelRevisionSelectionStrategy::UseSpecifiedRevision),
                    None,
                    Some(active_revision_id),
                    None,
                )
                .await
                .context("Problem patching a channel")?;

                for kv in self.key_values {
                    CloudClient::add_key_value_pair(
                        &client,
                        app_id,
                        SPIN_DEFAULT_KV_STORE.to_string(),
                        kv.0,
                        kv.1,
                    )
                    .await
                    .context("Problem creating key/value")?;
                }

                set_variables(&client, app_id, &self.variables).await?;

                existing_channel_id
            }
<<<<<<< HEAD
            None => {
                let labels = sqlite_labels_used(&cfg);
                let mut databases_to_link = Vec::new();
                for label in labels {
                    let db = match get_database_selection_for_new_app(&app_name, &client, &label)
                        .await?
                    {
                        DatabaseSelection::Existing(db) => db,
                        DatabaseSelection::New(db) => {
                            client.create_database(db.clone(), None).await?;
                            db
                        }
                        // User canceled terminal interaction
                        DatabaseSelection::Cancelled => return Ok(()),
                    };
                    databases_to_link.push((db, label));
                }

                let app_id = CloudClient::add_app(&client, &app_name, &app_name)
                    .await
                    .context("Unable to create app")?;

                for (database_to_link, label) in databases_to_link {
                    let link = DatabaseLink::new(
                        AppLabel {
                            label,
                            app_id,
                            app_name: app_name.clone(),
                        },
                        database_to_link,
                    );
                    CloudClient::create_link(&client, &link)
                        .await
                        .with_context(|| {
                            format!(
                                r#"Failed to link database "{}" to app "{}""#,
                                link.database, link.app_label.app_name
                            )
                        })?;
                }

                // When creating the new app, InitialRevisionImport command is triggered
                // which automatically imports all revisions from bindle into db
                // therefore we do not need to call add_revision api explicitly here
=======
            Err(_) => {
                let create_default_db = uses_default_db(&cfg);
                let app_id = CloudClient::add_app(&client, &name, &storage_id, create_default_db)
                    .await
                    .context("Unable to create app")?;

                CloudClient::add_revision(&client, storage_id.clone(), version.clone()).await?;

>>>>>>> 622dbf05
                let active_revision_id = self
                    .get_revision_id_cloud(&client, version.clone(), app_id)
                    .await?;

                let channel_id = CloudClient::add_channel(
                    &client,
                    app_id,
                    String::from(SPIN_DEPLOY_CHANNEL_NAME),
                    CloudChannelRevisionSelectionStrategy::UseSpecifiedRevision,
                    None,
                    Some(active_revision_id),
                )
                .await
                .context("Problem creating a channel")?;

                for kv in self.key_values {
                    CloudClient::add_key_value_pair(
                        &client,
                        app_id,
                        SPIN_DEFAULT_KV_STORE.to_string(),
                        kv.0,
                        kv.1,
                    )
                    .await
                    .context("Problem creating key/value")?;
                }

                set_variables(&client, app_id, &self.variables).await?;

                channel_id
            }
        };

        let channel = CloudClient::get_channel_by_id(&client, &channel_id.to_string())
            .await
            .context("Problem getting channel by id")?;
        let app_base_url = build_app_base_url(&channel.domain, &login_connection.url)?;
        if let Ok(http_config) = HttpTriggerConfiguration::try_from(cfg.info.trigger.clone()) {
            wait_for_ready(
                &app_base_url,
                &digest.unwrap_or_default(),
                self.readiness_timeout_secs,
                Destination::Cloud(connection_config.clone().url),
            )
            .await;
            print_available_routes(&app_base_url, &http_config.base, &cfg);
        } else {
            println!("Application is running at {}", channel.domain);
        }

        Ok(())
    }

    async fn compute_buildinfo(&self, cfg: &RawAppManifest) -> Result<BuildMetadata> {
        let app_file = self.app()?;
        let mut sha256 = Sha256::new();
        let app_folder = parent_dir(&app_file)?;

        for x in cfg.components.iter() {
            match &x.source {
                config::RawModuleSource::FileReference(p) => {
                    let full_path = app_folder.join(p);
                    let mut r = File::open(&full_path)
                        .with_context(|| anyhow!("Cannot open file {}", &full_path.display()))?;
                    copy(&mut r, &mut sha256)?;
                }
                config::RawModuleSource::Url(us) => sha256.update(us.digest.as_bytes()),
            }

            if let Some(files) = &x.wasm.files {
                let exclude_files = x.wasm.exclude_files.clone().unwrap_or_default();
                let fm = assets::collect(files, &exclude_files, &app_folder)?;
                for f in fm.iter() {
                    let mut r = File::open(&f.src)
                        .with_context(|| anyhow!("Cannot open file {}", &f.src.display()))?;
                    copy(&mut r, &mut sha256)?;
                }
            }
        }

        let mut r = File::open(&app_file)?;
        copy(&mut r, &mut sha256)?;

        let mut final_digest = format!("q{:x}", sha256.finalize());
        final_digest.truncate(8);

        let buildinfo =
            BuildMetadata::new(&final_digest).with_context(|| "Could not compute build info")?;

        Ok(buildinfo)
    }

    async fn validate_deployment_environment(
        &self,
        app: &RawAppManifest,
        client: &CloudClient,
    ) -> Result<()> {
        let required_variables = app
            .variables
            .iter()
            .filter(|(_, v)| v.required)
            .map(|(k, _)| k)
            .collect::<HashSet<_>>();
        if !required_variables.is_empty() {
            self.ensure_variables_present(&required_variables, client, &app.info.name)
                .await?;
        }
        Ok(())
    }

    async fn ensure_variables_present(
        &self,
        required_variables: &HashSet<&String>,
        client: &CloudClient,
        app_name: &str,
    ) -> Result<()> {
        // Are all required variables satisifed by variables passed in this command?
        let provided_variables = self.variables.iter().map(|(k, _)| k).collect();
        let unprovided_variables = required_variables
            .difference(&provided_variables)
            .copied()
            .collect::<HashSet<_>>();
        if unprovided_variables.is_empty() {
            return Ok(());
        }

        // Are all remaining required variables satisfied by variables already in the cloud?
        let extant_variables = match self
            .try_get_app_id_cloud(client, app_name.to_string())
            .await
        {
            Ok(Some(app_id)) => match get_variables(client, app_id).await {
                Ok(variables) => variables,
                Err(_) => {
                    // Don't block deployment for being unable to check the variables.
                    eprintln!("Unable to confirm variables {unprovided_variables:?} are defined. Check your app after deployment.");
                    return Ok(());
                }
            },
            Ok(None) => vec![],
            Err(_) => {
                // Don't block deployment for being unable to check the variables.
                eprintln!("Unable to confirm variables {unprovided_variables:?} are defined. Check your app after deployment.");
                return Ok(());
            }
        };
        let extant_variables = extant_variables.iter().map(|v| &v.key).collect();
        let unprovided_variables = unprovided_variables
            .difference(&extant_variables)
            .map(|v| v.as_str())
            .collect::<Vec<_>>();
        if unprovided_variables.is_empty() {
            return Ok(());
        }

        let list_text = unprovided_variables.join(", ");
        Err(anyhow!("The application requires values for the following variable(s) which have not been set: {list_text}. Use the --variable flag to provide values."))
    }

    async fn try_get_app_id_cloud(
        &self,
        cloud_client: &CloudClient,
        name: String,
    ) -> Result<Option<Uuid>> {
        let apps_vm = CloudClient::list_apps(cloud_client, DEFAULT_APPLIST_PAGE_SIZE, None).await?;
        let app = apps_vm.items.iter().find(|&x| x.name == name.clone());
        match app {
            Some(a) => Ok(Some(a.id)),
            None => Ok(None),
        }
    }

    async fn get_revision_id_cloud(
        &self,
        cloud_client: &CloudClient,
        version: String,
        app_id: Uuid,
    ) -> Result<Uuid> {
        let mut revisions = cloud_client.list_revisions().await?;

        loop {
            if let Some(revision) = revisions
                .items
                .iter()
                .find(|&x| x.revision_number == version && x.app_id == app_id)
            {
                return Ok(revision.id);
            }

            if revisions.is_last_page {
                break;
            }

            revisions = cloud_client.list_revisions_next(&revisions).await?;
        }

        Err(anyhow!(
            "No revision with version {} and app id {}",
            version,
            app_id
        ))
    }

    async fn get_channel_id_cloud(
        &self,
        cloud_client: &CloudClient,
        name: String,
        app_id: Uuid,
    ) -> Result<Uuid> {
        let mut channels_vm = cloud_client.list_channels().await?;

        loop {
            if let Some(channel) = channels_vm
                .items
                .iter()
                .find(|&x| x.app_id == app_id && x.name == name.clone())
            {
                return Ok(channel.id);
            }

            if channels_vm.is_last_page {
                break;
            }

            channels_vm = cloud_client.list_channels_next(&channels_vm).await?;
        }

        Err(anyhow!(
            "No channel with app_id {} and name {}",
            app_id,
            name
        ))
    }

    async fn push_oci(
        &self,
        application: spin_manifest::Application,
        buildinfo: Option<BuildMetadata>,
        connection_config: ConnectionConfig,
    ) -> Result<Option<String>> {
        let mut client = spin_oci::Client::new(connection_config.insecure, None).await?;

        let cloud_url =
            Url::parse(connection_config.url.as_str()).context("Unable to parse cloud URL")?;
        let cloud_host = cloud_url
            .host_str()
            .context("Unable to derive host from cloud URL")?;
        let cloud_registry_host = format!("registry.{cloud_host}");

        let reference = match buildinfo {
            Some(buildinfo) => {
                format!(
                    "{}/{}:{}",
                    cloud_registry_host,
                    &sanitize_app_name(&application.info.name),
                    &sanitize_app_version(
                        &(application.info.version.to_owned() + "-" + &buildinfo),
                    )
                )
            }
            None => {
                format!(
                    "{}/{}",
                    cloud_registry_host,
                    &sanitize_app_name(&application.info.name)
                )
            }
        };

        let oci_ref = Reference::try_from(reference.as_ref())
            .context(format!("Could not parse reference '{reference}'"))?;

        client.insert_token(
            &oci_ref,
            RegistryOperation::Push,
            token_cache::RegistryTokenType::Bearer(token_cache::RegistryToken::Token {
                token: connection_config.token,
            }),
        );

        println!(
            "Uploading {} version {} to Fermyon Cloud...",
            &oci_ref.repository(),
            &oci_ref.tag().unwrap_or(&application.info.version)
        );
        let digest = client.push(&application, reference).await?;

        Ok(digest)
    }
}

// SAFE_APP_NAME regex to only allow letters/numbers/underscores/dashes
lazy_static::lazy_static! {
    static ref SAFE_APP_NAME: regex::Regex = regex::Regex::new("^[-_\\p{L}\\p{N}]+$").expect("Invalid name regex");
}

// TODO: logic here inherited from bindle restrictions; it would be friendlier to users
// to be less stringent and do the necessary sanitization on the backend, rather than
// presenting this error at deploy time.
fn check_safe_app_name(name: &str) -> Result<()> {
    if SAFE_APP_NAME.is_match(name) {
        Ok(())
    } else {
        Err(anyhow!("App name '{}' contains characters that are not allowed. It may contain only letters, numbers, dashes and underscores", name))
    }
}

// Sanitize app name to conform to Docker repo name conventions
// From https://docs.docker.com/engine/reference/commandline/tag/#extended-description:
// The path consists of slash-separated components. Each component may contain lowercase letters, digits and separators.
// A separator is defined as a period, one or two underscores, or one or more hyphens. A component may not start or end with a separator.
fn sanitize_app_name(name: &str) -> String {
    name.to_ascii_lowercase()
        .replace(' ', "")
        .trim_start_matches(|c: char| c == '.' || c == '_' || c == '-')
        .trim_end_matches(|c: char| c == '.' || c == '_' || c == '-')
        .to_string()
}

// Sanitize app version to conform to Docker tag conventions
// From https://docs.docker.com/engine/reference/commandline/tag
// A tag name must be valid ASCII and may contain lowercase and uppercase letters, digits, underscores, periods and hyphens.
// A tag name may not start with a period or a hyphen and may contain a maximum of 128 characters.
fn sanitize_app_version(tag: &str) -> String {
    let mut sanitized = tag
        .trim()
        .trim_start_matches(|c: char| c == '.' || c == '-');

    if sanitized.len() > 128 {
        (sanitized, _) = sanitized.split_at(128);
    }
    sanitized.replace(' ', "")
}

fn validate_cloud_app(app: &RawAppManifest) -> Result<()> {
    check_safe_app_name(&app.info.name)?;
    ensure!(!app.components.is_empty(), "No components in spin.toml!");
    for component in &app.components {
        if let Some(invalid_store) = component
            .wasm
            .key_value_stores
            .iter()
            .flatten()
            .find(|store| *store != SPIN_DEFAULT_KV_STORE)
        {
            bail!("Invalid store {invalid_store:?} for component {:?}. Cloud currently supports only the 'default' store.", component.id);
        }

        if let Some(invalid_db) = component
            .wasm
            .sqlite_databases
            .iter()
            .flatten()
            .find(|db| *db != SPIN_DEFAULT_DATABASE)
        {
            bail!("Invalid database {invalid_db:?} for component {:?}. Cloud currently supports only the 'default' SQLite databases.", component.id);
        }

        if let Some(self_host) = component
            .wasm
            .allowed_http_hosts
            .iter()
            .flatten()
            .find(|h| *h == "self")
        {
            bail!("Invalid allowed host {self_host:?} for component {:?}. Cloud currently does not yet support self.", component.id);
        }
    }
    Ok(())
}

/// A user's selection of a database to link to a label
enum DatabaseSelection {
    Existing(String),
    New(String),
    Cancelled,
}

/// Whether a database has already been linked or not
enum ExistingAppDatabaseSelection {
    NotYetLinked(DatabaseSelection),
    AlreadyLinked,
}

async fn get_database_selection_for_existing_app(
    app_name: &str,
    client: &CloudClient,
    app_label: &AppLabel,
) -> Result<ExistingAppDatabaseSelection> {
    let databases = client.get_databases().await?;
    if databases.iter().any(|d| d.has_link(app_label)) {
        return Ok(ExistingAppDatabaseSelection::AlreadyLinked);
    }
    let selection = prompt_database_selection(client, app_name, &app_label.label, databases)?;
    Ok(ExistingAppDatabaseSelection::NotYetLinked(selection))
}

async fn get_database_selection_for_new_app(
    app_name: &str,
    client: &CloudClient,
    label: &str,
) -> Result<DatabaseSelection> {
    let databases = client.get_databases().await?;
    prompt_database_selection(client, app_name, label, databases)
}

fn prompt_database_selection(
    client: &CloudClient,
    app_name: &str,
    label: &str,
    databases: Vec<mocks::Database>,
) -> Result<DatabaseSelection> {
    let prompt = format!(
        r#"App "{app_name}" accesses a database labeled "{label}"
        Would you like to link an existing database or create a new database?"#
    );
    let existing_opt = "Use an existing database and link app to it";
    let create_opt = "Create a new database and link the app to it";
    let opts = vec![existing_opt, create_opt];
    let index = match dialoguer::Select::new()
        .with_prompt(prompt)
        .items(&opts)
        .default(1)
        .interact_opt()?
    {
        Some(i) => i,
        None => return Ok(DatabaseSelection::Cancelled),
    };
    match index {
        0 => prompt_for_existing_database(
            client,
            app_name,
            label,
            databases.into_iter().map(|d| d.name).collect::<Vec<_>>(),
        ),
        1 => prompt_link_to_new_database(client, app_name, label),
        _ => bail!("Choose unavailable option"),
    }
}

fn prompt_for_existing_database(
    client: &CloudClient,
    app_name: &str,
    label: &str,
    mut database_names: Vec<String>,
) -> Result<DatabaseSelection> {
    let prompt =
        format!(r#"Which database would you like to link to {app_name} using the label "{label}""#);
    let index = match dialoguer::Select::new()
        .with_prompt(prompt)
        .items(&database_names)
        .default(0)
        .interact_opt()?
    {
        Some(i) => i,
        None => return Ok(DatabaseSelection::Cancelled),
    };
    Ok(DatabaseSelection::Existing(database_names.remove(index)))
}

fn prompt_link_to_new_database(
    client: &CloudClient,
    app_name: &str,
    label: &str,
) -> Result<DatabaseSelection> {
    // TODO: use random name generator
    let default_name = format!("{app_name}-db");
    let prompt = format!(
        r#"What would you like to name your database?\nNote: This name is used when managing your database at the account level. The app "{app_name}" will refer to this database by the label "{label}". Other apps can use different labels to refer to the same database."#
    );
    let name = dialoguer::Input::new()
        .with_prompt(prompt)
        .default(default_name)
        .interact_text()?;
    Ok(DatabaseSelection::New(name))
}

fn sqlite_labels_used(cfg: &config::RawAppManifestImpl<TriggerConfig>) -> Vec<String> {
    cfg.components
        .iter()
        .cloned()
        .filter_map(|c| c.wasm.sqlite_databases)
        .flatten()
        .collect()
}

fn random_buildinfo() -> BuildMetadata {
    let random_bytes: [u8; 4] = rand::thread_rng().gen();
    let random_hex: String = random_bytes.iter().map(|b| format!("{:x}", b)).collect();
    BuildMetadata::new(&format!("r{random_hex}")).unwrap()
}

fn build_app_base_url(app_domain: &str, cloud_url: &Url) -> Result<Url> {
    // HACK: We assume that the scheme (https vs http) of apps will match that of Cloud...
    let scheme = cloud_url.scheme();
    Url::parse(&format!("{scheme}://{app_domain}/")).with_context(|| {
        format!("Could not construct app base URL for {app_domain:?} (Cloud URL: {cloud_url:?})",)
    })
}

async fn check_healthz(base_url: &Url) -> Result<()> {
    let healthz_url = base_url.join("healthz")?;
    reqwest::get(healthz_url)
        .await?
        .error_for_status()
        .with_context(|| format!("Server {} is unhealthy", base_url))?;
    Ok(())
}

const READINESS_POLL_INTERVAL_SECS: u64 = 2;

enum Destination {
    Cloud(String),
}

async fn wait_for_ready(
    app_base_url: &Url,
    app_version: &str,
    readiness_timeout_secs: u16,
    destination: Destination,
) {
    if readiness_timeout_secs == 0 {
        return;
    }

    let app_info_url = app_base_url
        .join(spin_http::WELL_KNOWN_PREFIX.trim_start_matches('/'))
        .unwrap()
        .join("info")
        .unwrap()
        .to_string();

    let start = std::time::Instant::now();
    let readiness_timeout = std::time::Duration::from_secs(u64::from(readiness_timeout_secs));
    let poll_interval = tokio::time::Duration::from_secs(READINESS_POLL_INTERVAL_SECS);

    print!("Waiting for application to become ready");
    let _ = std::io::stdout().flush();
    loop {
        match is_ready(&app_info_url, app_version).await {
            Err(err) => {
                println!("... readiness check failed: {err:?}");
                return;
            }
            Ok(true) => {
                println!("... ready");
                return;
            }
            Ok(false) => {}
        }

        print!(".");
        let _ = std::io::stdout().flush();

        if start.elapsed() >= readiness_timeout {
            println!();
            println!("Application deployed, but Spin could not establish readiness");
            match destination {
                Destination::Cloud(url) => {
                    println!(
                        "Check the Fermyon Cloud dashboard to see the application status: {url}"
                    );
                }
            }
            return;
        }
        tokio::time::sleep(poll_interval).await;
    }
}

#[instrument(level = "debug")]
async fn is_ready(app_info_url: &str, expected_version: &str) -> Result<bool> {
    // If the request fails, we assume the app isn't ready
    let resp = match reqwest::get(app_info_url).await {
        Ok(resp) => resp,
        Err(err) => {
            tracing::warn!("Readiness check failed: {err:?}");
            return Ok(false);
        }
    };
    // If the response status isn't success, the app isn't ready
    if !resp.status().is_success() {
        tracing::debug!("App not ready: {}", resp.status());
        return Ok(false);
    }
    // If the app was previously deployed then it will have an outdated
    // version, in which case the app isn't ready
    if let Ok(app_info) = resp.json::<AppInfo>().await {
        let active_version = app_info.oci_image_digest;
        if active_version.as_deref() != Some(expected_version) {
            tracing::debug!("Active version {active_version:?} != expected {expected_version:?}");
            return Ok(false);
        }
    }
    Ok(true)
}

fn print_available_routes(
    app_base_url: &Url,
    base: &str,
    cfg: &spin_loader::local::config::RawAppManifest,
) {
    if cfg.components.is_empty() {
        return;
    }

    // Strip any trailing slash from base URL
    let app_base_url = app_base_url.to_string();
    let route_prefix = app_base_url.strip_suffix('/').unwrap_or(&app_base_url);

    println!("Available Routes:");
    for component in &cfg.components {
        if let TriggerConfig::Http(http_cfg) = &component.trigger {
            let route = RoutePattern::from(base, &http_cfg.route);
            println!("  {}: {}{}", component.id, route_prefix, route);
            if let Some(description) = &component.description {
                println!("    {}", description);
            }
        }
    }
}

// Check if the token has expired.
// If the expiration is None, assume the token has not expired
fn has_expired(login_connection: &LoginConnection) -> Result<bool> {
    match &login_connection.expiration {
        Some(expiration) => match DateTime::parse_from_rfc3339(expiration) {
            Ok(time) => Ok(Utc::now() > time),
            Err(err) => Err(anyhow!(
                "Failed to parse token expiration time '{}'. Error: {}",
                expiration,
                err
            )),
        },
        None => Ok(false),
    }
}

pub async fn login_connection(deployment_env_id: Option<&str>) -> Result<LoginConnection> {
    let path = config_file_path(deployment_env_id)?;

    // log in if config.json does not exist or cannot be read
    let data = match fs::read_to_string(path.clone()).await {
        Ok(d) => d,
        Err(e) if e.kind() == io::ErrorKind::NotFound => {
            match deployment_env_id {
                Some(name) => {
                    // TODO: allow auto redirect to login preserving the name
                    eprintln!("You have no instance saved as '{}'", name);
                    eprintln!("Run `spin login --environment-name {}` to log in", name);
                    std::process::exit(1);
                }
                None => {
                    // log in, then read config
                    // TODO: propagate deployment id (or bail if nondefault?)
                    LoginCommand::parse_from(vec!["login"]).run().await?;
                    fs::read_to_string(path.clone()).await?
                }
            }
        }
        Err(e) => {
            bail!("Could not log in: {}", e);
        }
    };

    let mut login_connection: LoginConnection = serde_json::from_str(&data)?;
    let expired = match has_expired(&login_connection) {
        Ok(val) => val,
        Err(err) => {
            eprintln!("{}\n", err);
            eprintln!("Run `spin login` to log in again");
            std::process::exit(1);
        }
    };

    if expired {
        // if we have a refresh token available, let's try to refresh the token
        match login_connection.refresh_token {
            Some(refresh_token) => {
                // Only Cloud has support for refresh tokens
                let connection_config = ConnectionConfig {
                    url: login_connection.url.to_string(),
                    insecure: login_connection.danger_accept_invalid_certs,
                    token: login_connection.token.clone(),
                };
                let client = CloudClient::new(connection_config.clone());

                match client
                    .refresh_token(login_connection.token, refresh_token)
                    .await
                {
                    Ok(token_info) => {
                        login_connection.token = token_info.token;
                        login_connection.refresh_token = Some(token_info.refresh_token);
                        login_connection.expiration = Some(token_info.expiration);
                        // save new token info
                        let path = config_file_path(deployment_env_id)?;
                        std::fs::write(path, serde_json::to_string_pretty(&login_connection)?)?;
                    }
                    Err(e) => {
                        eprintln!("Failed to refresh token: {}", e);
                        match deployment_env_id {
                            Some(name) => {
                                eprintln!(
                                    "Run `spin login --environment-name {}` to log in again",
                                    name
                                );
                            }
                            None => {
                                eprintln!("Run `spin login` to log in again");
                            }
                        }
                        std::process::exit(1);
                    }
                }
            }
            None => {
                // session has expired and we have no way to refresh the token - log back in
                match deployment_env_id {
                    Some(name) => {
                        // TODO: allow auto redirect to login preserving the name
                        eprintln!("Your login to this environment has expired");
                        eprintln!(
                            "Run `spin login --environment-name {}` to log in again",
                            name
                        );
                        std::process::exit(1);
                    }
                    None => {
                        LoginCommand::parse_from(vec!["login"]).run().await?;
                        let new_data = fs::read_to_string(path.clone()).await.context(format!(
                            "Cannot find spin config at {}",
                            path.to_string_lossy()
                        ))?;
                        login_connection = serde_json::from_str(&new_data)?;
                    }
                }
            }
        }
    }

    let sloth_guard = sloth::warn_if_slothful(
        2500,
        format!("Checking status ({})\n", login_connection.url),
    );
    check_healthz(&login_connection.url).await?;
    // Server has responded - we don't want to keep the sloth timer running.
    drop(sloth_guard);

    Ok(login_connection)
}

// TODO: unify with login
pub fn config_file_path(deployment_env_id: Option<&str>) -> Result<PathBuf> {
    let root = dirs::config_dir()
        .context("Cannot find configuration directory")?
        .join("fermyon");

    let file_stem = match deployment_env_id {
        None => "config",
        Some(id) => id,
    };
    let file = format!("{}.json", file_stem);

    let path = root.join(file);

    Ok(path)
}

#[cfg(test)]
mod test {
    use super::*;

    #[test]
    fn accepts_only_valid_app_names() {
        check_safe_app_name("hello").expect("should have accepted 'hello'");
        check_safe_app_name("hello-world").expect("should have accepted 'hello-world'");
        check_safe_app_name("hell0_w0rld").expect("should have accepted 'hell0_w0rld'");

        let err =
            check_safe_app_name("hello/world").expect_err("should not have accepted 'hello/world'");

        let err =
            check_safe_app_name("hello world").expect_err("should not have accepted 'hello world'");
    }

    #[test]
    fn should_sanitize_app_name() {
        assert_eq!("hello-world", sanitize_app_name("hello-world"));
        assert_eq!("hello-world2000", sanitize_app_name("Hello-World2000"));
        assert_eq!("hello-world", sanitize_app_name(".-_hello-world_-"));
        assert_eq!("hello-world", sanitize_app_name(" hello -world "));
    }

    #[test]
    fn should_sanitize_app_version() {
        assert_eq!("v0.1.0", sanitize_app_version("v0.1.0"));
        assert_eq!("_v0.1.0", sanitize_app_version("_v0.1.0"));
        assert_eq!("v0.1.0_-", sanitize_app_version(".-v0.1.0_-"));
        assert_eq!("v0.1.0", sanitize_app_version(" v 0.1.0 "));
        assert_eq!(
            "v0.1.0+Hello-World",
            sanitize_app_version(" v 0.1.0+Hello-World ")
        );
        assert_eq!(
            "e3b0c44298fc1c149afbf4c8996fb92427ae41e4649b934ca495991b7852b855e3b0c44298fc1c149afbf4c8996fb92427ae41e4649b934ca495991b7852b855",
            sanitize_app_version("e3b0c44298fc1c149afbf4c8996fb92427ae41e4649b934ca495991b7852b855e3b0c44298fc1c149afbf4c8996fb92427ae41e4649b934ca495991b7852b855e3b")
        );
    }
}<|MERGE_RESOLUTION|>--- conflicted
+++ resolved
@@ -165,9 +165,6 @@
                 connection_config.clone(),
             )
             .await?;
-<<<<<<< HEAD
-        let app_name = bindle_id.name().to_string();
-=======
 
         let name = sanitize_app_name(&application.info.name);
         let storage_id = format!("oci://{}", name);
@@ -176,25 +173,21 @@
                 + "-"
                 + &buildinfo.clone().context("Cannot parse build info")?),
         );
->>>>>>> 622dbf05
 
         println!("Deploying...");
 
         // Create or update app
-<<<<<<< HEAD
-        // TODO: this process involves many calls to Cloud. Should be able to update the channel
-        // via only `add_revision` if bindle naming schema is updated so bindles can be deterministically ordered by Cloud.
-        let channel_id = match get_app_id_cloud(&client, &app_name).await? {
+        let channel_id = match get_app_id_cloud(&client, &name).await? {
             Some(app_id) => {
+                // TODO: move to separate fn
                 for label in sqlite_labels_used(&cfg) {
                     let app_label = AppLabel {
                         app_id,
                         label,
-                        app_name: app_name.clone(),
+                        app_name: name.clone(),
                     };
                     if let ExistingAppDatabaseSelection::NotYetLinked(selection) =
-                        get_database_selection_for_existing_app(&app_name, &client, &app_label)
-                            .await?
+                        get_database_selection_for_existing_app(&name, &client, &app_label).await?
                     {
                         match selection {
                             // User canceled terminal interaction
@@ -216,20 +209,7 @@
                         }
                     }
                 }
-                CloudClient::add_revision(
-                    &client,
-                    app_name.clone(),
-                    bindle_id.version_string().clone(),
-                )
-                .await?;
-=======
-        let channel_id = match get_app_id_cloud(&client, &name).await {
-            Ok(app_id) => {
-                if uses_default_db(&cfg) {
-                    create_default_database_if_does_not_exist(&name, app_id, &client).await?;
-                }
                 CloudClient::add_revision(&client, storage_id.clone(), version.clone()).await?;
->>>>>>> 622dbf05
                 let existing_channel_id = self
                     .get_channel_id_cloud(&client, SPIN_DEPLOY_CHANNEL_NAME.to_string(), app_id)
                     .await?;
@@ -264,26 +244,24 @@
 
                 existing_channel_id
             }
-<<<<<<< HEAD
             None => {
                 let labels = sqlite_labels_used(&cfg);
                 let mut databases_to_link = Vec::new();
                 for label in labels {
-                    let db = match get_database_selection_for_new_app(&app_name, &client, &label)
-                        .await?
-                    {
-                        DatabaseSelection::Existing(db) => db,
-                        DatabaseSelection::New(db) => {
-                            client.create_database(db.clone(), None).await?;
-                            db
-                        }
-                        // User canceled terminal interaction
-                        DatabaseSelection::Cancelled => return Ok(()),
-                    };
+                    let db =
+                        match get_database_selection_for_new_app(&name, &client, &label).await? {
+                            DatabaseSelection::Existing(db) => db,
+                            DatabaseSelection::New(db) => {
+                                client.create_database(db.clone(), None).await?;
+                                db
+                            }
+                            // User canceled terminal interaction
+                            DatabaseSelection::Cancelled => return Ok(()),
+                        };
                     databases_to_link.push((db, label));
                 }
 
-                let app_id = CloudClient::add_app(&client, &app_name, &app_name)
+                let app_id = CloudClient::add_app(&client, &name, &name)
                     .await
                     .context("Unable to create app")?;
 
@@ -292,7 +270,7 @@
                         AppLabel {
                             label,
                             app_id,
-                            app_name: app_name.clone(),
+                            app_name: name.clone(),
                         },
                         database_to_link,
                     );
@@ -306,19 +284,8 @@
                         })?;
                 }
 
-                // When creating the new app, InitialRevisionImport command is triggered
-                // which automatically imports all revisions from bindle into db
-                // therefore we do not need to call add_revision api explicitly here
-=======
-            Err(_) => {
-                let create_default_db = uses_default_db(&cfg);
-                let app_id = CloudClient::add_app(&client, &name, &storage_id, create_default_db)
-                    .await
-                    .context("Unable to create app")?;
-
                 CloudClient::add_revision(&client, storage_id.clone(), version.clone()).await?;
 
->>>>>>> 622dbf05
                 let active_revision_id = self
                     .get_revision_id_cloud(&client, version.clone(), app_id)
                     .await?;
@@ -433,7 +400,7 @@
         &self,
         required_variables: &HashSet<&String>,
         client: &CloudClient,
-        app_name: &str,
+        name: &str,
     ) -> Result<()> {
         // Are all required variables satisifed by variables passed in this command?
         let provided_variables = self.variables.iter().map(|(k, _)| k).collect();
@@ -446,10 +413,7 @@
         }
 
         // Are all remaining required variables satisfied by variables already in the cloud?
-        let extant_variables = match self
-            .try_get_app_id_cloud(client, app_name.to_string())
-            .await
-        {
+        let extant_variables = match self.try_get_app_id_cloud(client, name.to_string()).await {
             Ok(Some(app_id)) => match get_variables(client, app_id).await {
                 Ok(variables) => variables,
                 Err(_) => {
@@ -704,7 +668,7 @@
 }
 
 async fn get_database_selection_for_existing_app(
-    app_name: &str,
+    name: &str,
     client: &CloudClient,
     app_label: &AppLabel,
 ) -> Result<ExistingAppDatabaseSelection> {
@@ -712,27 +676,27 @@
     if databases.iter().any(|d| d.has_link(app_label)) {
         return Ok(ExistingAppDatabaseSelection::AlreadyLinked);
     }
-    let selection = prompt_database_selection(client, app_name, &app_label.label, databases)?;
+    let selection = prompt_database_selection(client, name, &app_label.label, databases)?;
     Ok(ExistingAppDatabaseSelection::NotYetLinked(selection))
 }
 
 async fn get_database_selection_for_new_app(
-    app_name: &str,
+    name: &str,
     client: &CloudClient,
     label: &str,
 ) -> Result<DatabaseSelection> {
     let databases = client.get_databases().await?;
-    prompt_database_selection(client, app_name, label, databases)
+    prompt_database_selection(client, name, label, databases)
 }
 
 fn prompt_database_selection(
     client: &CloudClient,
-    app_name: &str,
+    name: &str,
     label: &str,
     databases: Vec<mocks::Database>,
 ) -> Result<DatabaseSelection> {
     let prompt = format!(
-        r#"App "{app_name}" accesses a database labeled "{label}"
+        r#"App "{name}" accesses a database labeled "{label}"
         Would you like to link an existing database or create a new database?"#
     );
     let existing_opt = "Use an existing database and link app to it";
@@ -750,23 +714,23 @@
     match index {
         0 => prompt_for_existing_database(
             client,
-            app_name,
+            name,
             label,
             databases.into_iter().map(|d| d.name).collect::<Vec<_>>(),
         ),
-        1 => prompt_link_to_new_database(client, app_name, label),
+        1 => prompt_link_to_new_database(client, name, label),
         _ => bail!("Choose unavailable option"),
     }
 }
 
 fn prompt_for_existing_database(
     client: &CloudClient,
-    app_name: &str,
+    name: &str,
     label: &str,
     mut database_names: Vec<String>,
 ) -> Result<DatabaseSelection> {
     let prompt =
-        format!(r#"Which database would you like to link to {app_name} using the label "{label}""#);
+        format!(r#"Which database would you like to link to {name} using the label "{label}""#);
     let index = match dialoguer::Select::new()
         .with_prompt(prompt)
         .items(&database_names)
@@ -781,13 +745,13 @@
 
 fn prompt_link_to_new_database(
     client: &CloudClient,
-    app_name: &str,
+    name: &str,
     label: &str,
 ) -> Result<DatabaseSelection> {
     // TODO: use random name generator
-    let default_name = format!("{app_name}-db");
+    let default_name = format!("{name}-db");
     let prompt = format!(
-        r#"What would you like to name your database?\nNote: This name is used when managing your database at the account level. The app "{app_name}" will refer to this database by the label "{label}". Other apps can use different labels to refer to the same database."#
+        r#"What would you like to name your database?\nNote: This name is used when managing your database at the account level. The app "{name}" will refer to this database by the label "{label}". Other apps can use different labels to refer to the same database."#
     );
     let name = dialoguer::Input::new()
         .with_prompt(prompt)
