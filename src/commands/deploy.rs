--- conflicted
+++ resolved
@@ -5,11 +5,7 @@
 use clap::Parser;
 use cloud::client::{Client as CloudClient, ConnectionConfig};
 use cloud_openapi::models::ChannelRevisionSelectionStrategy as CloudChannelRevisionSelectionStrategy;
-<<<<<<< HEAD
 use oci_distribution::{token_cache, Reference, RegistryOperation};
-=======
-use cloud_openapi::models::Database;
->>>>>>> 643ceaca
 use rand::Rng;
 use semver::BuildMetadata;
 use sha2::{Digest, Sha256};
@@ -170,7 +166,7 @@
             None
         };
 
-        let app_file = crate::manifest::resolve_file_path(&self.app_source)?;
+        let app_file = spin_common::paths::resolve_manifest_file_path(&self.app_source)?;
         let dir = tempfile::tempdir()?;
         let application = spin_loader::local::from_file(&app_file, Some(dir.path())).await?;
 
@@ -199,11 +195,6 @@
         println!("Deploying...");
 
         // Create or update app
-<<<<<<< HEAD
-        let channel_id = match self.get_app_id_cloud(&client, name.clone()).await {
-            Ok(app_id) => {
-                CloudClient::add_revision(&client, storage_id.clone(), version.clone()).await?;
-=======
         // TODO: this process involves many calls to Cloud. Should be able to update the channel
         // via only `add_revision` if bindle naming schema is updated so bindles can be deterministically ordered by Cloud.
         let channel_id = match get_app_id_cloud(&client, &name).await {
@@ -211,13 +202,7 @@
                 if uses_default_db(&cfg) {
                     create_default_database_if_does_not_exist(&name, app_id, &client).await?;
                 }
-                CloudClient::add_revision(
-                    &client,
-                    name.clone(),
-                    bindle_id.version_string().clone(),
-                )
-                .await?;
->>>>>>> 643ceaca
+                CloudClient::add_revision(&client, storage_id.clone(), version.clone()).await?;
                 let existing_channel_id = self
                     .get_channel_id_cloud(&client, SPIN_DEPLOY_CHANNEL_NAME.to_string(), app_id)
                     .await?;
@@ -253,12 +238,8 @@
                 existing_channel_id
             }
             Err(_) => {
-<<<<<<< HEAD
-                let app_id = CloudClient::add_app(&client, &name, &storage_id)
-=======
                 let create_default_db = uses_default_db(&cfg);
-                let app_id = CloudClient::add_app(&client, &name, &name, create_default_db)
->>>>>>> 643ceaca
+                let app_id = CloudClient::add_app(&client, &name, &storage_id, create_default_db)
                     .await
                     .context("Unable to create app")?;
 
