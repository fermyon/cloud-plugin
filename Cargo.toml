--- conflicted
+++ resolved
@@ -31,22 +31,13 @@
 serde = { version = "1.0", features = ["derive"] }
 serde_json = "1.0.82"
 sha2 = "0.10.2"
-<<<<<<< HEAD
 spin-common = { git = "https://github.com/radu-matei/spin", branch = "fix/pub-oci-client" }
 spin-loader = { git = "https://github.com/radu-matei/spin", branch = "fix/pub-oci-client" }
 spin-manifest = { git = "https://github.com/radu-matei/spin", branch = "fix/pub-oci-client" }
 spin-http = { git = "https://github.com/radu-matei/spin", branch = "fix/pub-oci-client" }
 spin-oci = { git = "https://github.com/radu-matei/spin", branch = "fix/pub-oci-client" }
 spin-trigger-http = { git = "https://github.com/radu-matei/spin", branch = "fix/pub-oci-client" }
-terminal = { git = "https://github.com/fermyon/spin", rev = "38e162b493316e744d4974675065dd9de20b3505" }
-=======
 terminal = { git = "https://github.com/fermyon/spin", rev = "ae0bed88460c2e06273fb15d893b74532da5aa68" }
-spin-bindle = { git = "https://github.com/fermyon/spin", rev = "ae0bed88460c2e06273fb15d893b74532da5aa68" }
-spin-common = { git = "https://github.com/fermyon/spin", rev = "ae0bed88460c2e06273fb15d893b74532da5aa68" }
-spin-loader = { git = "https://github.com/fermyon/spin", rev = "ae0bed88460c2e06273fb15d893b74532da5aa68" }
-spin-manifest = { git = "https://github.com/fermyon/spin", rev = "ae0bed88460c2e06273fb15d893b74532da5aa68" }
-spin-http = { git = "https://github.com/fermyon/spin", rev = "ae0bed88460c2e06273fb15d893b74532da5aa68" }
->>>>>>> 2cb56849
 tempfile = "3.3.0"
 url = "2.3"
 uuid = { version = "1.3", features = ["v4"] }
